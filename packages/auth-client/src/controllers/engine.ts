--- conflicted
+++ resolved
@@ -24,13 +24,9 @@
 import { JsonRpcTypes, IAuthEngine, AuthEngineTypes } from "../types";
 import { EXPIRER_EVENTS, AUTH_CLIENT_PUBLIC_KEY_NAME, ENGINE_RPC_OPTS } from "../constants";
 import { getDidAddress, getDidChainId } from "../utils/address";
-<<<<<<< HEAD
 import { getCompleteResponse, getPendingRequest, getPendingRequests } from "../utils/store";
-=======
-import { getCompleteRequest, getPendingRequest, getPendingRequests } from "../utils/store";
 import { isValidPairUri, isValidRequest, isValidRespond } from "../utils/validators";
 import { formatUri, parseUri } from "../utils/uri";
->>>>>>> 286dfacb
 
 export class AuthEngine extends IAuthEngine {
   private initialized = false;
