--- conflicted
+++ resolved
@@ -131,11 +131,7 @@
 
     const pendingRequest = this.client.pendingRequests.get(respondParams.id);
 
-<<<<<<< HEAD
-    const receiverPublicKey = payload.payloadParams.requester.publicKey;
-=======
     const receiverPublicKey = pendingRequest.requester.publicKey;
->>>>>>> 40db6239
     const senderPublicKey = await this.client.core.crypto.generateKeyPair();
     const responseTopic = hashKey(receiverPublicKey);
 
@@ -143,14 +139,10 @@
       pendingRequest.id,
       responseTopic,
       {
-<<<<<<< HEAD
-        payload: payload.payloadParams,
-=======
         header: {
           t: "eip4361",
         },
         payload: pendingRequest.cacaoPayload,
->>>>>>> 40db6239
         signature: respondParams.signature,
       },
       {
@@ -318,14 +310,10 @@
   // ---------- Relay Event Handlers --------------------------------- //
 
   protected onAuthRequest: IAuthEngine["onAuthRequest"] = async (topic, payload) => {
-<<<<<<< HEAD
-    const { requester, type, statement, chainId, aud, domain, version, nonce } = payload.params;
-=======
     const {
       requester,
       payloadParams: { statement, aud, domain, version, nonce, iat },
     } = payload.params;
->>>>>>> 40db6239
     try {
       const cacaoPayload: AuthEngineTypes.CacaoPayload = {
         iss: this.client.address,
@@ -337,32 +325,20 @@
         statement,
       };
 
-      const message = this.constructEip4361Message(fullCacao);
+      const message = this.constructEip4361Message(cacaoPayload);
 
       await this.client.pendingRequests.set(payload.id, {
+        requester,
         id: payload.id,
-<<<<<<< HEAD
         message,
-        payloadParams: {
-          requester,
-          chainId,
-          type,
-          ...fullCacao,
-        },
-=======
         cacaoPayload,
->>>>>>> 40db6239
       });
 
       this.client.emit("auth_request", {
         id: payload.id,
         topic,
         params: {
-<<<<<<< HEAD
-          message,
-=======
           message: this.constructEip4361Message(cacaoPayload),
->>>>>>> 40db6239
         },
       });
     } catch (err: any) {
